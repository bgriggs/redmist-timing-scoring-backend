--- conflicted
+++ resolved
@@ -389,12 +389,8 @@
             { "event_id", eventId.ToString() },
             //{ "event_name", eventName },
             { "organization_id", organizationId.ToString() },
-<<<<<<< HEAD
-            { "organization_name", organizationName },
+            //{ "organization_name", organizationName },
             { "app", name } // Add app label for service selector
-=======
-            //{ "organization_name", organizationName }
->>>>>>> ec96ab2b
         };
 
         var podSpec = new V1PodSpec
